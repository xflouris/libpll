--- conflicted
+++ resolved
@@ -263,19 +263,14 @@
 
 PLL_EXPORT int pll_update_invariant_sites(pll_partition_t * partition);
 
-PLL_EXPORT int pll_update_invariant_sites_proportion(pll_partition_t * partition, 
+PLL_EXPORT int pll_update_invariant_sites_proportion(pll_partition_t * partition,
                                                      int params_index,
                                                      double prop_invar);
 
 /* functions in likelihood.c */
 
-<<<<<<< HEAD
-PLL_EXPORT void pll_update_partials(pll_partition_t * partition, 
-                                    const pll_operation_t * operations, 
-=======
 PLL_EXPORT void pll_update_partials(pll_partition_t * partition,
-                                    pll_operation_t * operations,
->>>>>>> 3c43fb49
+                                    const pll_operation_t * operations,
                                     int count);
 
 PLL_EXPORT double pll_compute_root_loglikelihood(pll_partition_t * partition,
