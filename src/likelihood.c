/*
    Copyright (C) 2015 Tomas Flouri, Diego Darriba

    This program is free software: you can redistribute it and/or modify
    it under the terms of the GNU Affero General Public License as
    published by the Free Software Foundation, either version 3 of the
    License, or (at your option) any later version.

    This program is distributed in the hope that it will be useful,
    but WITHOUT ANY WARRANTY; without even the implied warranty of
    MERCHANTABILITY or FITNESS FOR A PARTICULAR PURPOSE.  See the
    GNU Affero General Public License for more details.

    You should have received a copy of the GNU Affero General Public License
    along with this program.  If not, see <http://www.gnu.org/licenses/>.

    Contact: Tomas Flouri <Tomas.Flouri@h-its.org>,
    Exelixis Lab, Heidelberg Instutute for Theoretical Studies
    Schloss-Wolfsbrunnenweg 35, D-69118 Heidelberg, Germany
*/

#include "pll.h"

<<<<<<< HEAD
static void update_partials(pll_partition_t * partition,
                            double * parent_clv,
                            const double * left_clv,
                            const double * right_clv,
                            const double * left_matrix,
                            const double * right_matrix)
=======
static void update_partials(pll_partition_t * partition, 
                            double * parent_clv, 
                            double * left_clv, 
                            double * right_clv, 
                            double * left_matrix, 
                            double * right_matrix,
                            unsigned int * scaler)
>>>>>>> 3c43fb49
{
  int i,j,k,n;
  int scaling;

  const double * lmat;
  const double * rmat;

  int states = partition->states;
  int span = states * partition->rate_cats;

  for (n = 0; n < partition->sites; ++n)
  {
    lmat = left_matrix;
    rmat = right_matrix;
    scaling = 1;
    for (k = 0; k < partition->rate_cats; ++k)
    {
      for (i = 0; i < states; ++i)
      {
        double terma = 0;
        double termb = 0;
        for (j = 0; j < states; ++j)
        {
          terma += lmat[j] * left_clv[j];
          termb += rmat[j] * right_clv[j];
        }
        parent_clv[i] = terma*termb;
        lmat += states;
        rmat += states;

        scaling = scaling && (parent_clv[i] < PLL_SCALE_THRESHOLD);
      }
      parent_clv += states;
      left_clv   += states;
      right_clv  += states;
    }
    /* if *all* entries of the site CLV were below the threshold then scale
       (all) entries by PLL_SCALE_FACTOR */
    if (scaling)
    {
      parent_clv -= span;
      for (i = 0; i < span; ++i)
        parent_clv[i] *= PLL_SCALE_FACTOR;
      parent_clv += span;
      scaler[n] += 1;
    }
  }
}

void pll_update_partials(pll_partition_t * partition,
                         const pll_operation_t * operations,
                         int count)
{
  int i,j;

  unsigned int * parent_scaler;
  unsigned int * c1_scaler;
  unsigned int * c2_scaler;

<<<<<<< HEAD
=======
  

  /* if the parent is supposed to have a scaler then initialized it as the
     element-wise sum of child1 and child2 scalers */
>>>>>>> 3c43fb49
  for (i = 0; i < count; ++i)
  {
    if (operations[i].parent_scaler_index == PLL_SCALE_BUFFER_NONE)
    {
      parent_scaler = NULL;
    }
    else
    {
      /* get scaler for parent */
      parent_scaler = partition->scale_buffer[operations[i].parent_scaler_index];

      /* if child1 has a scaler copy it to the parent */
      if (operations[i].child1_scaler_index != PLL_SCALE_BUFFER_NONE)
      {
        c1_scaler = partition->scale_buffer[operations[i].child1_scaler_index];
        memcpy(parent_scaler, c1_scaler, sizeof(unsigned int) * partition->sites);
      }

      /* if child2 has a scaler add its values to the parent scaler */
      if (operations[i].child2_scaler_index != PLL_SCALE_BUFFER_NONE)
      {
        c2_scaler = partition->scale_buffer[operations[i].child2_scaler_index];
        for (j = 0; j < partition->sites; ++j)
          parent_scaler[j] += c2_scaler[j];
      }
    }

    update_partials(partition,
                    partition->clv[operations[i].parent_clv_index],
                    partition->clv[operations[i].child1_clv_index],
                    partition->clv[operations[i].child2_clv_index],
                    partition->pmatrix[operations[i].child1_matrix_index],
                    partition->pmatrix[operations[i].child2_matrix_index],
                    parent_scaler);
  }
}

double pll_compute_root_loglikelihood(pll_partition_t * partition, 
                                      int clv_index, 
                                      int scaler_index,
                                      int freqs_index)
{
  int i,j,k;

  double logl = 0;
  double term;
  const double * clv = partition->clv[clv_index];
  int rates = partition->rate_cats;
  int states = partition->states;
  const double * freqs = partition->frequencies[freqs_index];
  double prop_invar = partition->prop_invar[freqs_index];
  double site_lk, inv_site_lk;
  unsigned int * scaler;

  /* get scaler array if specified */
  if (scaler_index == PLL_SCALE_BUFFER_NONE)
    scaler = NULL;
  else
    scaler = partition->scale_buffer[scaler_index];

  /* iterate through sites */
  for (i = 0; i < partition->sites; ++i)
  {
    term = 0;
    for (j = 0; j < rates; ++j)
    {
      for (k = 0; k < states; ++k)
      {
        term += clv[k] * freqs[k];
      }
      clv += states;
    }

    site_lk = term / rates;

    /* account for invariant sites */
    /* @MTH: This is not quite right, at least it does not cover
        all of the corner cases, if the library is intending
        to deal with partial ambiguity.
      It is possible for a DNA site to be all N's and Y's.
      This could be dealt with by expanding partition->frequencies
        to deal with ambiguity codes, and then allowing 
        partition->invariant to index that large state space.
      Not sure if it is worth it...
      Depending on the preprocessing, it may be necessary to deal with
        the all missing case too (those could be removed before scoring
        as their likelihood contribution is always 1.0)
    */
    if (prop_invar > 0)
    {
      inv_site_lk = (partition->invariant[i] == -1) ?
                         0 : freqs[partition->invariant[i]];
      site_lk = site_lk * (1. - prop_invar)
          + inv_site_lk * prop_invar;
    }

    logl += log (site_lk);

    /* scale log-likelihood of site if needed */
    if (scaler && scaler[i])
      logl += scaler[i] * log(PLL_SCALE_THRESHOLD);
  }

  return logl;
}

double pll_compute_edge_loglikelihood(pll_partition_t * partition, 
                                      int parent_clv_index, 
                                      int parent_scaler_index,
                                      int child_clv_index, 
                                      int child_scaler_index,
                                      int matrix_index,
                                      int freqs_index)
{
  int n,i,j,k;
  double logl = 0;
  double terma, termb;
  double site_lk, inv_site_lk;

  const double * clvp = partition->clv[parent_clv_index];
  const double * clvc = partition->clv[child_clv_index];
  const double * freqs = partition->frequencies[freqs_index];
  const double * pmatrix = partition->pmatrix[matrix_index];
  double prop_invar = partition->prop_invar[freqs_index];
  int states = partition->states;
  int rates = partition->rate_cats;
  int scale_factors;

  unsigned int * parent_scaler;
  unsigned int * child_scaler;

  if (child_scaler_index == PLL_SCALE_BUFFER_NONE)
    child_scaler = NULL;
  else
    child_scaler = partition->scale_buffer[child_scaler_index];

  if (parent_scaler_index == PLL_SCALE_BUFFER_NONE)
    parent_scaler = NULL;
  else
    parent_scaler = partition->scale_buffer[parent_scaler_index];

  for (n = 0; n < partition->sites; ++n)
  {
    pmatrix = partition->pmatrix[matrix_index];
    terma = 0;
    for (i = 0; i < partition->rate_cats; ++i)
    {
      for (j = 0; j < partition->states; ++j)
      {
        termb = 0;
        for (k = 0; k < partition->states; ++k)
          termb += pmatrix[k] * clvc[k];
        terma += clvp[j] * freqs[j] * termb;
        pmatrix += states;
      }
      clvp += states;
      clvc += states;
    }

    site_lk = terma / rates;

    /* account for invariant sites */
    /* See @MTH comment above */
    if (prop_invar > 0)
    {
      inv_site_lk = (partition->invariant[n] == -1) ? 
                        0 : freqs[partition->invariant[n]];

      site_lk = site_lk * (1. - prop_invar) +
                inv_site_lk * prop_invar;
    }

    scale_factors = (parent_scaler) ? parent_scaler[n] : 0;
    scale_factors += (child_scaler) ? child_scaler[n] : 0;

    logl += log(site_lk);
    if (scale_factors)
      logl += scale_factors * log(PLL_SCALE_THRESHOLD);
  }

  return logl;
}<|MERGE_RESOLUTION|>--- conflicted
+++ resolved
@@ -21,22 +21,13 @@
 
 #include "pll.h"
 
-<<<<<<< HEAD
 static void update_partials(pll_partition_t * partition,
                             double * parent_clv,
                             const double * left_clv,
                             const double * right_clv,
                             const double * left_matrix,
-                            const double * right_matrix)
-=======
-static void update_partials(pll_partition_t * partition, 
-                            double * parent_clv, 
-                            double * left_clv, 
-                            double * right_clv, 
-                            double * left_matrix, 
-                            double * right_matrix,
+                            const double * right_matrix,
                             unsigned int * scaler)
->>>>>>> 3c43fb49
 {
   int i,j,k,n;
   int scaling;
@@ -96,13 +87,8 @@
   unsigned int * c1_scaler;
   unsigned int * c2_scaler;
 
-<<<<<<< HEAD
-=======
-  
-
   /* if the parent is supposed to have a scaler then initialized it as the
      element-wise sum of child1 and child2 scalers */
->>>>>>> 3c43fb49
   for (i = 0; i < count; ++i)
   {
     if (operations[i].parent_scaler_index == PLL_SCALE_BUFFER_NONE)
